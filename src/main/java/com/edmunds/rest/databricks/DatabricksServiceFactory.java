--- conflicted
+++ resolved
@@ -23,13 +23,10 @@
 import com.edmunds.rest.databricks.service.ClusterServiceImpl;
 import com.edmunds.rest.databricks.service.DbfsService;
 import com.edmunds.rest.databricks.service.DbfsServiceImpl;
-<<<<<<< HEAD
+import com.edmunds.rest.databricks.service.GroupsService;
+import com.edmunds.rest.databricks.service.GroupsServiceImpl;
 import com.edmunds.rest.databricks.service.InstanceProfilesService;
 import com.edmunds.rest.databricks.service.InstanceProfilesServiceImpl;
-=======
-import com.edmunds.rest.databricks.service.GroupsService;
-import com.edmunds.rest.databricks.service.GroupsServiceImpl;
->>>>>>> 95921148
 import com.edmunds.rest.databricks.service.JobService;
 import com.edmunds.rest.databricks.service.JobServiceImpl;
 import com.edmunds.rest.databricks.service.LibraryService;
@@ -66,11 +63,8 @@
   private WorkspaceService workspaceService;
   private JobService jobService;
   private DbfsService dbfsService;
-<<<<<<< HEAD
+  private GroupsService groupsService;
   private InstanceProfilesService instanceProfilesService;
-=======
-  private GroupsService groupsService;
->>>>>>> 95921148
 
   public DatabricksServiceFactory(DatabricksRestClient databricksRestClient) {
     this.client2dot0 = databricksRestClient;
@@ -188,7 +182,16 @@
   }
 
   /**
-<<<<<<< HEAD
+   * Will return a Groups singleton.
+   */
+  public GroupsService getGroupsService() {
+    if (groupsService == null) {
+      groupsService = new GroupsServiceImpl(client2dot0);
+    }
+    return groupsService;
+  }
+
+  /**
    * Will return an Instance Profiles singleton.
    */
   public InstanceProfilesService getInstanceProfilesService() {
@@ -196,15 +199,6 @@
       instanceProfilesService = new InstanceProfilesServiceImpl(client2dot0);
     }
     return instanceProfilesService;
-=======
-   * Will return a Groups singleton.
-   */
-  public GroupsService getGroupsService() {
-    if (groupsService == null) {
-      groupsService = new GroupsServiceImpl(client2dot0);
-    }
-    return groupsService;
->>>>>>> 95921148
   }
 
   /**
